--- conflicted
+++ resolved
@@ -72,16 +72,8 @@
 	private final NioEventLoopGroup eventLoopGroup;
 	private final boolean shouldShutDownEventLoopGroup;
 
-<<<<<<< HEAD
-	private final ReentrantLock connectionLock = new ReentrantLock();
-	private final Condition connectionsFinished = this.connectionLock.newCondition();
-	private volatile int unfinishedConnectionCount = 0;
-
 	private final ExecutorService listenerExecutorService;
 	private final boolean shouldShutDownListenerExecutorService;
-=======
-	private final ExecutorService rejectedNotificationExecutorService;
->>>>>>> b6166093
 
 	private boolean started = false;
 	private boolean shutDown = false;
