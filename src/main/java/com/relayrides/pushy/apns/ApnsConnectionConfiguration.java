--- conflicted
+++ resolved
@@ -9,11 +9,8 @@
 
 	private int sentNotificationBufferCapacity = ApnsConnection.DEFAULT_SENT_NOTIFICATION_BUFFER_CAPACITY;
 	private Integer closeAfterInactivityTime = null;
-<<<<<<< HEAD
+	private Integer gracefulShutdownTimeout = null;
 	private Integer sendAttemptLimit = null;
-=======
-	private Integer gracefulShutdownTimeout = null;
->>>>>>> 2febe144
 
 	/**
 	 * Creates a new connection configuration object with all options set to their default values.
@@ -76,7 +73,29 @@
 	}
 
 	/**
-<<<<<<< HEAD
+	 * Returns the time, in seconds, after which a graceful shutdown attempt should be abandoned and the connection
+	 * should be closed immediately.
+	 *
+	 * @return the time, in seconds, after which a graceful shutdown attempt should be abandoned and the connection
+	 * should be closed immediately
+	 */
+	public Integer getGracefulShutdownTimeout() {
+		return this.gracefulShutdownTimeout;
+	}
+
+	/**
+	 * Sets the time, in seconds, after which a graceful shutdown attempt should be abandoned and the connection should
+	 * be closed immediately. If {@code null} (the default) graceful shutdown attempts will never time out. Note that,
+	 * if a graceful shutdown attempt times out, no guarantees are made as to the state of notifications sent by the
+	 * connection.
+	 *
+	 * @param gracefulShutdownTimeout the time, in seconds, after which a graceful shutdown attempt should be abandoned
+	 */
+	public void setGracefulShutdownTimeout(final Integer gracefulShutdownTimeout) {
+		this.gracefulShutdownTimeout = gracefulShutdownTimeout;
+	}
+
+	/**
 	 * Returns the number of notifications a connection may attempt to send before shutting down.
 	 * 
 	 * @return the number of notifications a connection may attempt to send before shutting down, or {@code null} if no
@@ -102,28 +121,6 @@
 	 */
 	public void setSendAttemptLimit(final Integer sendAttemptLimit) {
 		this.sendAttemptLimit = sendAttemptLimit;
-=======
-	 * Returns the time, in seconds, after which a graceful shutdown attempt should be abandoned and the connection
-	 * should be closed immediately.
-	 *
-	 * @return the time, in seconds, after which a graceful shutdown attempt should be abandoned and the connection
-	 * should be closed immediately
-	 */
-	public Integer getGracefulShutdownTimeout() {
-		return this.gracefulShutdownTimeout;
-	}
-
-	/**
-	 * Sets the time, in seconds, after which a graceful shutdown attempt should be abandoned and the connection should
-	 * be closed immediately. If {@code null} (the default) graceful shutdown attempts will never time out. Note that,
-	 * if a graceful shutdown attempt times out, no guarantees are made as to the state of notifications sent by the
-	 * connection.
-	 *
-	 * @param gracefulShutdownTimeout the time, in seconds, after which a graceful shutdown attempt should be abandoned
-	 */
-	public void setGracefulShutdownTimeout(final Integer gracefulShutdownTimeout) {
-		this.gracefulShutdownTimeout = gracefulShutdownTimeout;
->>>>>>> 2febe144
 	}
 
 	@Override
