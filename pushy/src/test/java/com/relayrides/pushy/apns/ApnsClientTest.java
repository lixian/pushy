package com.relayrides.pushy.apns;

import static org.junit.Assert.assertEquals;
import static org.junit.Assert.assertFalse;
import static org.junit.Assert.assertNotEquals;
import static org.junit.Assert.assertNotNull;
import static org.junit.Assert.assertTrue;
import static org.junit.Assert.fail;

import java.io.File;
import java.io.InputStream;
import java.security.KeyPair;
import java.security.interfaces.ECPrivateKey;
import java.security.interfaces.ECPublicKey;
import java.util.ArrayList;
import java.util.Date;
import java.util.List;
import java.util.Random;
import java.util.UUID;
import java.util.concurrent.CountDownLatch;
import java.util.concurrent.TimeUnit;
import java.util.concurrent.atomic.AtomicInteger;

import org.junit.After;
import org.junit.AfterClass;
import org.junit.Before;
import org.junit.BeforeClass;
import org.junit.Test;

import com.relayrides.pushy.apns.util.ApnsPayloadBuilder;
import com.relayrides.pushy.apns.util.SimpleApnsPushNotification;

import io.netty.channel.nio.NioEventLoopGroup;
import io.netty.handler.ssl.SslProvider;
import io.netty.util.concurrent.Future;
import io.netty.util.concurrent.GenericFutureListener;

public class ApnsClientTest {

    private static NioEventLoopGroup EVENT_LOOP_GROUP;

    private static final String TOKEN_AUTH_PRIVATE_KEY_FILENAME = "/token-auth-private-key.p8";

    private static final String CA_CERTIFICATE_FILENAME = "/ca.pem";
    private static final String SERVER_CERTIFICATES_FILENAME = "/server_certs.pem";
    private static final String SERVER_KEY_FILENAME = "/server_key.pem";

    private static File CA_CERTIFICATE;

    private static final String HOST = "localhost";
    private static final int PORT = 8443;

    private static final String DEFAULT_TEAM_ID = "team-id";
    private static final String DEFAULT_KEY_ID = "key-id";
    private static final String DEFAULT_TOPIC = "com.relayrides.pushy";

    private static final int TOKEN_LENGTH = 32; // bytes

    private MockApnsServer server;
    private ApnsClient client;

    private SslProvider preferredSslProvider;

    private static class TestMetricsListener implements ApnsClientMetricsListener {

        private final List<Long> writeFailures = new ArrayList<>();
        private final List<Long> sentNotifications = new ArrayList<>();
        private final List<Long> acceptedNotifications = new ArrayList<>();
        private final List<Long> rejectedNotifications = new ArrayList<>();

        private final AtomicInteger connectionAttemptsStarted = new AtomicInteger(0);
        private final AtomicInteger successfulConnectionAttempts = new AtomicInteger(0);
        private final AtomicInteger failedConnectionAttempts = new AtomicInteger(0);

        @Override
        public void handleWriteFailure(final ApnsClient apnsClient, final long notificationId) {
            synchronized (this.writeFailures) {
                this.writeFailures.add(notificationId);
                this.writeFailures.notifyAll();
            }
        }

        @Override
        public void handleNotificationSent(final ApnsClient apnsClient, final long notificationId) {
            this.sentNotifications.add(notificationId);
        }

        @Override
        public void handleNotificationAccepted(final ApnsClient apnsClient, final long notificationId) {
            synchronized (this.acceptedNotifications) {
                this.acceptedNotifications.add(notificationId);
                this.acceptedNotifications.notifyAll();
            }
        }

        @Override
        public void handleNotificationRejected(final ApnsClient apnsClient, final long notificationId) {
            synchronized (this.rejectedNotifications) {
                this.rejectedNotifications.add(notificationId);
                this.rejectedNotifications.notifyAll();
            }
        }

        @Override
        public void handleConnectionAttemptStarted(final ApnsClient apnsClient) {
            this.connectionAttemptsStarted.getAndIncrement();
        }

        @Override
        public void handleConnectionAttemptSucceeded(final ApnsClient apnsClient) {
            synchronized (this.successfulConnectionAttempts) {
                this.successfulConnectionAttempts.getAndIncrement();
                this.successfulConnectionAttempts.notifyAll();
            }
        }

        @Override
        public void handleConnectionAttemptFailed(final ApnsClient apnsClient) {
            synchronized (this.failedConnectionAttempts) {
                this.failedConnectionAttempts.getAndIncrement();
                this.failedConnectionAttempts.notifyAll();
            }
        }

        public void waitForNonZeroWriteFailures() throws InterruptedException {
            synchronized (this.writeFailures) {
                while (this.writeFailures.isEmpty()) {
                    this.writeFailures.wait();
                }
            }
        }

        public void waitForNonZeroAcceptedNotifications() throws InterruptedException {
            synchronized (this.acceptedNotifications) {
                while (this.acceptedNotifications.isEmpty()) {
                    this.acceptedNotifications.wait();
                }
            }
        }

        public void waitForNonZeroRejectedNotifications() throws InterruptedException {
            synchronized (this.rejectedNotifications) {
                while (this.rejectedNotifications.isEmpty()) {
                    this.rejectedNotifications.wait();
                }
            }
        }

        public void waitForNonZeroSuccessfulConnections() throws InterruptedException {
            synchronized (this.successfulConnectionAttempts) {
                while (this.successfulConnectionAttempts.get() == 0) {
                    this.successfulConnectionAttempts.wait();
                }
            }
        }

        public void waitForNonZeroFailedConnections() throws InterruptedException {
            synchronized (this.failedConnectionAttempts) {
                while (this.failedConnectionAttempts.get() == 0) {
                    this.failedConnectionAttempts.wait();
                }
            }
        }

        public List<Long> getWriteFailures() {
            return this.writeFailures;
        }

        public List<Long> getSentNotifications() {
            return this.sentNotifications;
        }

        public List<Long> getAcceptedNotifications() {
            return this.acceptedNotifications;
        }

        public List<Long> getRejectedNotifications() {
            return this.rejectedNotifications;
        }

        public AtomicInteger getConnectionAttemptsStarted() {
            return this.connectionAttemptsStarted;
        }

        public AtomicInteger getSuccessfulConnectionAttempts() {
            return this.successfulConnectionAttempts;
        }

        public AtomicInteger getFailedConnectionAttempts() {
            return this.failedConnectionAttempts;
        }
    }

    @BeforeClass
    public static void setUpBeforeClass() throws Exception {
        // We want enough threads so we can be confident that the client and server are running on different threads and
        // we can accurately simulate race conditions. Two threads seems like an obvious choice, but there are some
        // tests where we have multiple clients and servers in play, and it's good to have some extra room in those
        // cases.
        ApnsClientTest.EVENT_LOOP_GROUP = new NioEventLoopGroup(4);

        CA_CERTIFICATE = new File(ApnsClientTest.class.getResource(CA_CERTIFICATE_FILENAME).toURI());
    }

    @Before
    public void setUp() throws Exception {
        this.server = new MockApnsServerBuilder()
                .setServerCredentials(ApnsClientTest.class.getResourceAsStream(SERVER_CERTIFICATES_FILENAME), ApnsClientTest.class.getResourceAsStream(SERVER_KEY_FILENAME), null)
                .setEventLoopGroup(EVENT_LOOP_GROUP)
                .build();

        this.server.start(PORT).await();

        this.preferredSslProvider = "jdk".equals(System.getenv("PUSHY_SSL_PROVIDER")) ? SslProvider.JDK : null;

        this.client = new ApnsClientBuilder()
                .setTrustedServerCertificateChain(CA_CERTIFICATE)
                .setEventLoopGroup(EVENT_LOOP_GROUP)
                .setSslProvider(this.preferredSslProvider)
                .build();

        this.client.connect(HOST, PORT).await();
    }

    @After
    public void tearDown() throws Exception {
        this.client.disconnect().await();

        // Mild hack: there's a harmless race condition where we can try to write a `GOAWAY` from the server to the
        // client in the time between when the client closes the connection and the server notices the connection has
        // been closed. That results in a harmless but slightly alarming warning about failing to write a `GOAWAY` frame
        // and already-closed SSL engines. By sleeping here, we reduce the probability of that warning popping up in
        // test output and frightening users.
        Thread.sleep(10);

        this.server.shutdown().await();
    }

    @AfterClass
    public static void tearDownAfterClass() throws Exception {
        ApnsClientTest.EVENT_LOOP_GROUP.shutdownGracefully().await();
    }

    @Test
    public void testApnsClientWithManagedEventLoopGroup() throws Exception {
        final ApnsClient managedGroupClient = new ApnsClientBuilder()
                .setTrustedServerCertificateChain(CA_CERTIFICATE)
                .build();

        assertTrue(managedGroupClient.connect(HOST, PORT).await().isSuccess());
        assertTrue(managedGroupClient.disconnect().await().isSuccess());
    }

    @Test
    public void testRestartApnsClientWithManagedEventLoopGroup() throws Exception {
        final ApnsClient managedGroupClient = new ApnsClientBuilder()
                .setTrustedServerCertificateChain(CA_CERTIFICATE)
                .build();

        assertTrue(managedGroupClient.connect(HOST, PORT).await().isSuccess());
        assertTrue(managedGroupClient.disconnect().await().isSuccess());

        final Future<Void> reconnectFuture = managedGroupClient.connect(HOST, PORT);

        assertFalse(reconnectFuture.isSuccess());
        assertTrue(reconnectFuture.cause() instanceof IllegalStateException);
    }

    @Test
    public void testConnectToUntrustedServer() throws Exception {
        final ApnsClient cautiousClient = new ApnsClientBuilder()
                .setEventLoopGroup(EVENT_LOOP_GROUP)
                .build();

        final Future<Void> connectFuture = cautiousClient.connect(HOST, PORT).await();

        assertFalse(connectFuture.isSuccess());

        cautiousClient.disconnect().await();
    }

    @Test
    public void testReconnectionAfterClose() throws Exception {
        assertTrue(this.client.isConnected());
        assertTrue(this.client.disconnect().await().isSuccess());

        assertFalse(this.client.isConnected());

        assertTrue(this.client.connect(HOST, PORT).await().isSuccess());
        assertTrue(this.client.isConnected());
    }

    @Test
    public void testAutomaticReconnection() throws Exception {
        assertTrue(this.client.isConnected());

        this.server.shutdown().await();

        // Wait for the client to notice the GOAWAY; if it doesn't, the test will time out and fail
        while (this.client.isConnected()) {
            Thread.sleep(100);
        }

        assertFalse(this.client.isConnected());

        this.server.start(PORT).await();

        // Wait for the client to reconnect automatically; if it doesn't, the test will time out and fail
        final Future<Void> reconnectionFuture = this.client.getReconnectionFuture();
        reconnectionFuture.await();

        assertTrue(reconnectionFuture.isSuccess());
        assertTrue(this.client.isConnected());
    }

    @Test
    public void testGetReconnectionFutureWhenConnected() throws Exception {
        final Future<Void> reconnectionFuture = this.client.getReconnectionFuture();
        reconnectionFuture.await();

        assertTrue(this.client.isConnected());
        assertTrue(reconnectionFuture.isSuccess());
    }

    @Test
    public void testGetReconnectionFutureWhenNotConnected() throws Exception {
        final ApnsClient unconnectedClient = new ApnsClientBuilder()
                .setTrustedServerCertificateChain(CA_CERTIFICATE)
                .setEventLoopGroup(EVENT_LOOP_GROUP)
                .build();

        final Future<Void> reconnectionFuture = unconnectedClient.getReconnectionFuture();

        reconnectionFuture.await();

        assertFalse(unconnectedClient.isConnected());
        assertFalse(reconnectionFuture.isSuccess());
    }

    @Test
    public void testRegisterSigningKey() throws Exception {
        final String teamId = "team-id";
        final String keyId = "key-id";
        final String topic = "topic";
        final String differentTopic = "different-topic";

        this.client.registerSigningKey((ECPrivateKey) KeyPairUtil.generateKeyPair().getPrivate(), teamId, keyId, topic);
        assertNotNull(this.client.getAuthenticationTokenSupplierForTopic(topic));

        this.client.registerSigningKey((ECPrivateKey) KeyPairUtil.generateKeyPair().getPrivate(), teamId, keyId, differentTopic);

        try {
            this.client.getAuthenticationTokenSupplierForTopic(topic);
            fail("Registering new keys should clear old topics for the given team.");
        } catch (final NoKeyForTopicException e) {
            // This is actually the desired outcome
        }
    }

    @Test
    public void testRegisterSigningKeyFromInputStream() throws Exception {
        try (final InputStream privateKeyInputStream = ApnsClientTest.class.getResourceAsStream(TOKEN_AUTH_PRIVATE_KEY_FILENAME)) {
            // We're happy here as long as nothing explodes
            this.client.registerSigningKey(privateKeyInputStream, "team-id", "key-id", "topic");
        }
    }

    @Test
    public void testRegisterSigningKeyFromFile() throws Exception {
        final File privateKeyFile = new File(ApnsClientTest.class.getResource(TOKEN_AUTH_PRIVATE_KEY_FILENAME).getFile());

        // We're happy here as long as nothing explodes
        this.client.registerSigningKey(privateKeyFile, "team-id", "key-id", "topic");
    }

    @Test
    public void testGetAuthenticationTokenSupplierForTopic() throws Exception {
        final String topic = "topic";

        this.client.registerSigningKey((ECPrivateKey) KeyPairUtil.generateKeyPair().getPrivate(), "team-id", "key-id", topic);
        assertNotNull(this.client.getAuthenticationTokenSupplierForTopic(topic));
    }

    @Test(expected = NoKeyForTopicException.class)
    public void testGetAuthenticationTokenSupplierForTopicNoRegisteredKey() throws Exception {
        this.client.getAuthenticationTokenSupplierForTopic("Unregistered topic");
    }

    @Test
    public void testRemoveKeyForTeam() throws Exception {
        final String teamId = "team-id";
        final String topic = "topic";

        this.client.registerSigningKey((ECPrivateKey) KeyPairUtil.generateKeyPair().getPrivate(), teamId, "key-id", topic);
        assertNotNull(this.client.getAuthenticationTokenSupplierForTopic(topic));

        this.client.removeKeyForTeam(teamId);

        try {
            this.client.getAuthenticationTokenSupplierForTopic(topic);
            fail("No token suppliers should remain after removing keys for a team.");
        } catch (final NoKeyForTopicException e) {
            // This is the desired outcome
        }
    }

    @Test
    public void testSendNotification() throws Exception {
        final String testToken = ApnsClientTest.generateRandomToken();
        final KeyPair keyPair = KeyPairUtil.generateKeyPair();

        this.client.registerSigningKey((ECPrivateKey) keyPair.getPrivate(), DEFAULT_TEAM_ID, DEFAULT_KEY_ID, DEFAULT_TOPIC);

        this.server.registerPublicKey((ECPublicKey) keyPair.getPublic(), DEFAULT_TEAM_ID, DEFAULT_KEY_ID, DEFAULT_TOPIC);
        this.server.registerDeviceTokenForTopic(DEFAULT_TOPIC, testToken, null);

        final SimpleApnsPushNotification pushNotification = new SimpleApnsPushNotification(testToken, DEFAULT_TOPIC, "test-payload");

        final PushNotificationResponse<SimpleApnsPushNotification> response =
                this.client.sendNotification(pushNotification).get();

        assertTrue(response.isAccepted());
    }

    @Test
    public void testSendNotificationBeforeConnected() throws Exception {
        final ApnsClient unconnectedClient = new ApnsClientBuilder()
                .setTrustedServerCertificateChain(CA_CERTIFICATE)
                .setEventLoopGroup(EVENT_LOOP_GROUP)
                .build();

        final String testToken = ApnsClientTest.generateRandomToken();
        final KeyPair keyPair = KeyPairUtil.generateKeyPair();

        unconnectedClient.registerSigningKey((ECPrivateKey) keyPair.getPrivate(), DEFAULT_TEAM_ID, DEFAULT_KEY_ID, DEFAULT_TOPIC);

        this.server.registerPublicKey((ECPublicKey) keyPair.getPublic(), DEFAULT_TEAM_ID, DEFAULT_KEY_ID, DEFAULT_TOPIC);
        this.server.registerDeviceTokenForTopic(DEFAULT_TOPIC, testToken, null);

        final SimpleApnsPushNotification pushNotification = new SimpleApnsPushNotification(testToken, DEFAULT_TOPIC, "test-payload");
        final Future<PushNotificationResponse<SimpleApnsPushNotification>> sendFuture =
                unconnectedClient.sendNotification(pushNotification).await();

        assertFalse(sendFuture.isSuccess());
        assertTrue(sendFuture.cause() instanceof IllegalStateException);
    }

    @Test
    public void testSendNotificationWithExpiredAuthenticationToken() throws Exception {
        final String testToken = ApnsClientTest.generateRandomToken();
        final KeyPair keyPair = KeyPairUtil.generateKeyPair();

        this.client.registerSigningKey((ECPrivateKey) keyPair.getPrivate(), DEFAULT_TEAM_ID, DEFAULT_KEY_ID, DEFAULT_TOPIC);

        this.server.registerPublicKey((ECPublicKey) keyPair.getPublic(), DEFAULT_TEAM_ID, DEFAULT_KEY_ID, DEFAULT_TOPIC);
        this.server.registerDeviceTokenForTopic(DEFAULT_TOPIC, testToken, null);

        final String expiredToken;
        {
            // This is a little roundabout, but it makes sure that we're going to be using an expired auth token for the
            // first shot at sending the notification.
            final AuthenticationTokenSupplier supplier = this.client.getAuthenticationTokenSupplierForTopic(DEFAULT_TOPIC);

            final String initialToken = supplier.getToken();
            supplier.invalidateToken(initialToken);

            expiredToken = supplier.getToken(new Date(System.currentTimeMillis() - TimeUnit.HOURS.toMillis(2)));

            assertNotEquals(initialToken, expiredToken);
            assertEquals(expiredToken, supplier.getToken());
        }

        final SimpleApnsPushNotification pushNotification = new SimpleApnsPushNotification(testToken, DEFAULT_TOPIC, "test-payload");
        final PushNotificationResponse<SimpleApnsPushNotification> response =
                this.client.sendNotification(pushNotification).get();

        assertTrue(response.isAccepted());
        assertNotEquals(expiredToken, this.client.getAuthenticationTokenSupplierForTopic(DEFAULT_TOPIC).getToken());
    }

    @Test
    public void testSendNotificationMissingPrivateKey() throws Exception {
        final String testToken = ApnsClientTest.generateRandomToken();
        final KeyPair keyPair = KeyPairUtil.generateKeyPair();

        this.server.registerPublicKey((ECPublicKey) keyPair.getPublic(), DEFAULT_TEAM_ID, DEFAULT_KEY_ID, DEFAULT_TOPIC);
        this.server.registerDeviceTokenForTopic(DEFAULT_TOPIC, testToken, null);

        final SimpleApnsPushNotification pushNotification = new SimpleApnsPushNotification(testToken, DEFAULT_TOPIC, "test-payload");
        final Future<PushNotificationResponse<SimpleApnsPushNotification>> sendFuture =
                this.client.sendNotification(pushNotification).await();

        assertFalse(sendFuture.isSuccess());
        assertTrue(sendFuture.cause() instanceof NoKeyForTopicException);
    }

    @Test
    public void testSendManyNotifications() throws Exception {
        final KeyPair keyPair = KeyPairUtil.generateKeyPair();

        this.client.registerSigningKey((ECPrivateKey) keyPair.getPrivate(), DEFAULT_TEAM_ID, DEFAULT_KEY_ID, DEFAULT_TOPIC);
        this.server.registerPublicKey((ECPublicKey) keyPair.getPublic(), DEFAULT_TEAM_ID, DEFAULT_KEY_ID, DEFAULT_TOPIC);

        final int notificationCount = 1000;

        final List<SimpleApnsPushNotification> pushNotifications = new ArrayList<>();

        for (int i = 0; i < notificationCount; i++) {
            final String token = ApnsClientTest.generateRandomToken();
            final String payload = ApnsClientTest.generateRandomPayload();

            this.server.registerDeviceTokenForTopic(DEFAULT_TOPIC, token, null);
            pushNotifications.add(new SimpleApnsPushNotification(token, DEFAULT_TOPIC, payload));
        }

        final List<Future<PushNotificationResponse<SimpleApnsPushNotification>>> futures = new ArrayList<>();

        for (final SimpleApnsPushNotification pushNotification : pushNotifications) {
            futures.add(this.client.sendNotification(pushNotification));
        }

        for (final Future<PushNotificationResponse<SimpleApnsPushNotification>> future : futures) {
            future.await();

            assertTrue(future.isSuccess());
            assertTrue(future.get().isAccepted());
        }
    }

    @Test
    public void testSendManyNotificationsWithListeners() throws Exception {
        final KeyPair keyPair = KeyPairUtil.generateKeyPair();

        this.client.registerSigningKey((ECPrivateKey) keyPair.getPrivate(), DEFAULT_TEAM_ID, DEFAULT_KEY_ID, DEFAULT_TOPIC);
        this.server.registerPublicKey((ECPublicKey) keyPair.getPublic(), DEFAULT_TEAM_ID, DEFAULT_KEY_ID, DEFAULT_TOPIC);

        final int notificationCount = 1000;

        final List<SimpleApnsPushNotification> pushNotifications = new ArrayList<>();

        for (int i = 0; i < notificationCount; i++) {
            final String token = ApnsClientTest.generateRandomToken();
            final String payload = ApnsClientTest.generateRandomPayload();

            this.server.registerDeviceTokenForTopic(DEFAULT_TOPIC, token, null);
            pushNotifications.add(new SimpleApnsPushNotification(token, DEFAULT_TOPIC, payload));
        }

        final CountDownLatch countDownLatch = new CountDownLatch(notificationCount);

        for (final SimpleApnsPushNotification pushNotification : pushNotifications) {
            final Future<PushNotificationResponse<SimpleApnsPushNotification>> future =
                    this.client.sendNotification(pushNotification);

            future.addListener(new GenericFutureListener<Future<PushNotificationResponse<SimpleApnsPushNotification>>>() {

                @Override
                public void operationComplete(final Future<PushNotificationResponse<SimpleApnsPushNotification>> future) throws Exception {
                    if (future.isSuccess()) {
                        final PushNotificationResponse<SimpleApnsPushNotification> pushNotificationResponse = future.get();

                        if (pushNotificationResponse.isAccepted()) {
                            countDownLatch.countDown();
                        }
                    }
                }
            });
        }

        countDownLatch.await();
    }

    // See https://github.com/relayrides/pushy/issues/256
    @Test
    public void testRepeatedlySendSameNotification() throws Exception {
        final KeyPair keyPair = KeyPairUtil.generateKeyPair();

        this.client.registerSigningKey((ECPrivateKey) keyPair.getPrivate(), DEFAULT_TEAM_ID, DEFAULT_KEY_ID, DEFAULT_TOPIC);
        this.server.registerPublicKey((ECPublicKey) keyPair.getPublic(), DEFAULT_TEAM_ID, DEFAULT_KEY_ID, DEFAULT_TOPIC);

        final int notificationCount = 1000;

        final SimpleApnsPushNotification pushNotification = new SimpleApnsPushNotification(
                ApnsClientTest.generateRandomToken(), DEFAULT_TOPIC, ApnsClientTest.generateRandomPayload());

        final CountDownLatch countDownLatch = new CountDownLatch(notificationCount);

        for (int i = 0; i < notificationCount; i++) {
            final Future<PushNotificationResponse<SimpleApnsPushNotification>> future =
                    this.client.sendNotification(pushNotification);

            future.addListener(new GenericFutureListener<Future<PushNotificationResponse<SimpleApnsPushNotification>>>() {

                @Override
                public void operationComplete(final Future<PushNotificationResponse<SimpleApnsPushNotification>> future) throws Exception {
                    // All we're concerned with here is that the client told us SOMETHING about what happened to the
                    // notification
                    countDownLatch.countDown();
                }
            });
        }

        countDownLatch.await();
    }

    @Test
    public void testSendNotificationWithExpiredToken() throws Exception {
        final String testToken = ApnsClientTest.generateRandomToken();
        final KeyPair keyPair = KeyPairUtil.generateKeyPair();

        this.client.registerSigningKey((ECPrivateKey) keyPair.getPrivate(), DEFAULT_TEAM_ID, DEFAULT_KEY_ID, DEFAULT_TOPIC);
        this.server.registerPublicKey((ECPublicKey) keyPair.getPublic(), DEFAULT_TEAM_ID, DEFAULT_KEY_ID, DEFAULT_TOPIC);

        final Date now = new Date();

        this.server.registerDeviceTokenForTopic(DEFAULT_TOPIC, testToken, now);

        final SimpleApnsPushNotification pushNotification = new SimpleApnsPushNotification(testToken, DEFAULT_TOPIC, "test-payload");
        final PushNotificationResponse<SimpleApnsPushNotification> response =
                this.client.sendNotification(pushNotification).get();

        assertFalse(response.isAccepted());
        assertEquals("Unregistered", response.getRejectionReason());
        assertEquals(now, response.getTokenInvalidationTimestamp());
    }

    @Test
<<<<<<< HEAD
    public void testSendNotificationOnBusyChannel() throws Exception {
        final ApnsClient busyClient = new ApnsClientBuilder()
                .setTrustedServerCertificateChain(CA_CERTIFICATE)
                .setEventLoopGroup(EVENT_LOOP_GROUP)
                .setChannelWriteBufferWatermark(new WriteBufferWaterMark(0,0))
                .build();

        busyClient.connect(HOST, PORT).await();

        final String testToken = ApnsClientTest.generateRandomToken();

        this.server.registerDeviceTokenForTopic(DEFAULT_TOPIC, testToken, null);

        final SimpleApnsPushNotification pushNotification = new SimpleApnsPushNotification(testToken, DEFAULT_TOPIC, "test-payload");

        final Future<PushNotificationResponse<SimpleApnsPushNotification>> responseFuture = busyClient.sendNotification(pushNotification);

        assertFalse(responseFuture.isSuccess());
        assertTrue(responseFuture.cause() instanceof ClientBusyException);
    }

    @Test
=======
>>>>>>> df5b4d97
    public void testSendNotificationWithInternalServerError() throws Exception {
        // Shut down the "normal" server to free the port
        this.tearDown();

        final MockApnsServer terribleTerribleServer = new MockApnsServerBuilder()
                .setServerCredentials(ApnsClientTest.class.getResourceAsStream(SERVER_CERTIFICATES_FILENAME), ApnsClientTest.class.getResourceAsStream(SERVER_KEY_FILENAME), null)
                .setEventLoopGroup(EVENT_LOOP_GROUP)
                .setEmulateInternalErrors(true)
                .build();

        final ApnsClient unfortunateClient = new ApnsClientBuilder()
                .setTrustedServerCertificateChain(CA_CERTIFICATE)
                .setEventLoopGroup(EVENT_LOOP_GROUP)
                .build();

        final KeyPair keyPair = KeyPairUtil.generateKeyPair();

        unfortunateClient.registerSigningKey((ECPrivateKey) keyPair.getPrivate(), DEFAULT_TEAM_ID, DEFAULT_KEY_ID, DEFAULT_TOPIC);
        terribleTerribleServer.registerPublicKey((ECPublicKey) keyPair.getPublic(), DEFAULT_TEAM_ID, DEFAULT_KEY_ID, DEFAULT_TOPIC);

        terribleTerribleServer.start(PORT).await();
        unfortunateClient.connect(HOST, PORT).await();

        try {
            final SimpleApnsPushNotification pushNotification =
                    new SimpleApnsPushNotification(ApnsClientTest.generateRandomToken(), DEFAULT_TOPIC, "test-payload");

            final Future<PushNotificationResponse<SimpleApnsPushNotification>> future =
                    unfortunateClient.sendNotification(pushNotification).await();

            assertTrue(future.isDone());
            assertFalse(future.isSuccess());
            assertTrue(future.cause() instanceof ApnsServerException);
        } finally {
            unfortunateClient.disconnect().await();
            Thread.sleep(10);
            terribleTerribleServer.shutdown().await();
        }
    }

    @Test
    public void testWriteFailureMetrics() throws Exception {
        final ApnsClient unconnectedClient = new ApnsClientBuilder()
                .setTrustedServerCertificateChain(CA_CERTIFICATE)
                .setEventLoopGroup(EVENT_LOOP_GROUP)
                .build();

        final TestMetricsListener metricsListener = new TestMetricsListener();
        unconnectedClient.setMetricsListener(metricsListener);

        final SimpleApnsPushNotification pushNotification =
                new SimpleApnsPushNotification(ApnsClientTest.generateRandomToken(), DEFAULT_TOPIC, ApnsClientTest.generateRandomPayload());

        final Future<PushNotificationResponse<SimpleApnsPushNotification>> sendFuture =
                unconnectedClient.sendNotification(pushNotification);

        sendFuture.await();

        // Metrics listeners may be notified of write failures some time after the future actually fails
        metricsListener.waitForNonZeroWriteFailures();

        assertFalse(sendFuture.isSuccess());
        assertEquals(1, metricsListener.getWriteFailures().size());
    }

    @Test
    public void testAcceptedNotificationMetrics() throws Exception {
        final TestMetricsListener metricsListener = new TestMetricsListener();
        this.client.setMetricsListener(metricsListener);

        this.testSendNotification();
        metricsListener.waitForNonZeroAcceptedNotifications();

        assertEquals(1, metricsListener.getSentNotifications().size());
        assertEquals(metricsListener.getSentNotifications(), metricsListener.getAcceptedNotifications());
        assertTrue(metricsListener.getRejectedNotifications().isEmpty());
    }

    @Test
    public void testRejectedNotificationMetrics() throws Exception {
        final TestMetricsListener metricsListener = new TestMetricsListener();
        this.client.setMetricsListener(metricsListener);

        this.testSendNotificationWithExpiredToken();
        metricsListener.waitForNonZeroRejectedNotifications();

        assertEquals(1, metricsListener.getSentNotifications().size());
        assertEquals(metricsListener.getSentNotifications(), metricsListener.getRejectedNotifications());
        assertTrue(metricsListener.getAcceptedNotifications().isEmpty());
    }

    @Test
    public void testSuccessfulConnectionMetrics() throws Exception {
        final ApnsClient unconnectedClient = new ApnsClientBuilder()
                .setTrustedServerCertificateChain(CA_CERTIFICATE)
                .setEventLoopGroup(EVENT_LOOP_GROUP)
                .build();

        final TestMetricsListener metricsListener = new TestMetricsListener();
        unconnectedClient.setMetricsListener(metricsListener);

        final Future<Void> connectionFuture = unconnectedClient.connect(HOST, PORT);
        connectionFuture.await();

        metricsListener.waitForNonZeroSuccessfulConnections();

        assertTrue(connectionFuture.isSuccess());
        assertEquals(1, metricsListener.getConnectionAttemptsStarted().get());
        assertEquals(1, metricsListener.getSuccessfulConnectionAttempts().get());
        assertEquals(0, metricsListener.getFailedConnectionAttempts().get());
    }

    @Test
    public void testFailedConnectionMetrics() throws Exception {
        final ApnsClient unconnectedClient = new ApnsClientBuilder()
                .setTrustedServerCertificateChain(CA_CERTIFICATE)
                .setEventLoopGroup(EVENT_LOOP_GROUP)
                .build();

        final TestMetricsListener metricsListener = new TestMetricsListener();
        unconnectedClient.setMetricsListener(metricsListener);

        this.server.shutdown().await();

        final Future<Void> connectionFuture = unconnectedClient.connect(HOST, PORT);
        connectionFuture.await();

        metricsListener.waitForNonZeroFailedConnections();

        assertFalse(connectionFuture.isSuccess());
        assertEquals(1, metricsListener.getConnectionAttemptsStarted().get());
        assertEquals(1, metricsListener.getFailedConnectionAttempts().get());
        assertEquals(0, metricsListener.getSuccessfulConnectionAttempts().get());
    }

    private static String generateRandomToken() {
        final byte[] tokenBytes = new byte[TOKEN_LENGTH];
        new Random().nextBytes(tokenBytes);

        final StringBuilder builder = new StringBuilder(TOKEN_LENGTH * 2);

        for (final byte b : tokenBytes) {
            builder.append(String.format("%02x", b));
        }

        return builder.toString();
    }

    private static String generateRandomPayload() {
        final ApnsPayloadBuilder payloadBuilder = new ApnsPayloadBuilder();
        payloadBuilder.setAlertBody(UUID.randomUUID().toString());

        return payloadBuilder.buildWithDefaultMaximumLength();
    }
}<|MERGE_RESOLUTION|>--- conflicted
+++ resolved
@@ -625,31 +625,6 @@
     }
 
     @Test
-<<<<<<< HEAD
-    public void testSendNotificationOnBusyChannel() throws Exception {
-        final ApnsClient busyClient = new ApnsClientBuilder()
-                .setTrustedServerCertificateChain(CA_CERTIFICATE)
-                .setEventLoopGroup(EVENT_LOOP_GROUP)
-                .setChannelWriteBufferWatermark(new WriteBufferWaterMark(0,0))
-                .build();
-
-        busyClient.connect(HOST, PORT).await();
-
-        final String testToken = ApnsClientTest.generateRandomToken();
-
-        this.server.registerDeviceTokenForTopic(DEFAULT_TOPIC, testToken, null);
-
-        final SimpleApnsPushNotification pushNotification = new SimpleApnsPushNotification(testToken, DEFAULT_TOPIC, "test-payload");
-
-        final Future<PushNotificationResponse<SimpleApnsPushNotification>> responseFuture = busyClient.sendNotification(pushNotification);
-
-        assertFalse(responseFuture.isSuccess());
-        assertTrue(responseFuture.cause() instanceof ClientBusyException);
-    }
-
-    @Test
-=======
->>>>>>> df5b4d97
     public void testSendNotificationWithInternalServerError() throws Exception {
         // Shut down the "normal" server to free the port
         this.tearDown();
